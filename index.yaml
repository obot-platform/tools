--- conflicted
+++ resolved
@@ -1,12 +1,8 @@
 tools:
   sendgrid:
     reference: ./sendgrid
-<<<<<<< HEAD
-    all: true
   file-reader:
     reference: ./knowledge/file-reader.gpt
-=======
->>>>>>> 69f458f0
   file-summarizer:
     reference: ./file-summarizer
   database:
