tools:
  database:
    reference: ./database
  excel:
    reference: ./excel
    all: true
  browser:
    reference: ./browser
    all: true
  bluesky:
    reference: ./bluesky
    all: true
  slack:
    reference: ./slack
    all: true
  notion:
    reference: ./notion
    all: true
  google-docs:
    reference: ./google/docs
    all: true
  google-gmail:
    reference: ./google/gmail
    all: true
  google-search:
    reference: ./google/search
    all: true
  google-sheets:
    reference: ./google/sheets
    all: true
  images:
    reference: ./images
    all: true
  outlook-mail:
    reference: ./outlook/mail
    all: true
  outlook-calender:
    reference: ./outlook/calendar
    all: true
  github:
    reference: ./github
    all: true
  time:
    reference: ./time
  workspace-files:
    reference: ./workspace-files
<<<<<<< HEAD
  jira:
    reference: ./jira
    all: true
=======
  tasks:
    reference: ./tasks
  knowledge:
    reference: ./knowledge
>>>>>>> 49dd563d

knowledgeDataSources:
  notion-data-source:
    reference: ./knowledge/data-sources/notion
  onedrive-data-source:
    reference: ./knowledge/data-sources/onedrive
  website-data-source:
    reference: ./knowledge/data-sources/website

system:
  knowledge-retrieval:
    reference: ./knowledge
  knowledge-ingest:
    reference: ./knowledge/ingest.gpt
  knowledge-load:
    reference: ./knowledge/load.gpt
  knowledge-delete:
    reference: ./knowledge/delete.gpt
  knowledge-delete-file:
    reference: ./knowledge/delete-file.gpt
  website-cleaner:
    reference: ./website-cleaner
  workflow:
    reference: ./workflow
  result-formatter:
    reference: ./result-formatter
  otto8-model-provider:
    reference: ./otto8-model-provider

modelProviders:
  openai-model-provider:
    reference: ./openai-model-provider
  anthropic-model-provider:
    reference: ./anthropic-model-provider
  azure-openai-model-provider:
    reference: ./azure-openai-model-provider
  ollama-model-provider:
    reference: ./ollama-model-provider
  voyage-model-provider:
    reference: ./voyage-model-provider<|MERGE_RESOLUTION|>--- conflicted
+++ resolved
@@ -44,16 +44,13 @@
     reference: ./time
   workspace-files:
     reference: ./workspace-files
-<<<<<<< HEAD
   jira:
     reference: ./jira
     all: true
-=======
   tasks:
     reference: ./tasks
   knowledge:
     reference: ./knowledge
->>>>>>> 49dd563d
 
 knowledgeDataSources:
   notion-data-source:
