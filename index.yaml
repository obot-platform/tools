--- conflicted
+++ resolved
@@ -87,13 +87,10 @@
     reference: ./search/tavily/obot-search.gpt
   search-combo:
     reference: ./search-combo
-<<<<<<< HEAD
   aws-s3:
     reference: ./aws/s3
-=======
   discord:
     reference: ./discord
->>>>>>> 322e9056
 
 knowledgeDataSources:
   notion-data-source:
