--- conflicted
+++ resolved
@@ -73,14 +73,11 @@
     reference: ./die-roller
   smartthings:
     reference: ./smartthings
-<<<<<<< HEAD
+  gemini-image-generator:
+    reference: ./gemini/image-generator.gpt
   firecrawl:
     reference: ./firecrawl
-=======
-  gemini-image-generator:
-    reference: ./gemini/image-generator.gpt
-
->>>>>>> caeaf03b
+    
 knowledgeDataSources:
   notion-data-source:
     reference: ./knowledge/data-sources/notion
