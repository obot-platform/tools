--- conflicted
+++ resolved
@@ -2,11 +2,7 @@
 Name: Outlook Mail
 Description: Tools for interacting with Microsoft Outlook Mail.
 Metadata: bundle: true
-<<<<<<< HEAD
-Share Tools: List Mail Folders, List Messages, Get Message Details, Search Messages, Create Draft, Create Group Thread Message, Send Draft, Delete Message, Move Message, List Groups, List Group Threads, Delete Group Thread
-=======
-Share Tools: List Mail Folders, List Messages, Get Message Details, Search Messages, Create Draft, Send Draft, Delete Message, Move Message, Current Email, List Attachments, Get Attachment
->>>>>>> d796b576
+Share Tools: List Mail Folders, List Messages, Get Message Details, Search Messages, Create Draft, Create Group Thread Message, Send Draft, Delete Message, Move Message, List Groups, List Group Threads, Delete Group Thread, Current Email, List Attachments, Get Attachment
 
 ---
 Name: List Mail Folders
@@ -123,7 +119,35 @@
 #!${GPTSCRIPT_TOOL_DIR}/bin/gptscript-go-tool moveMessage
 
 ---
-<<<<<<< HEAD
+Name: Current Email
+Description: Get the email address of the currently authenticated user.
+Share Context: Outlook Mail Context
+Credential: ./credential
+
+#!${GPTSCRIPT_TOOL_DIR}/bin/gptscript-go-tool getMyEmailAddress
+
+---
+Name: List Attachments
+Description: List the attachments of a message.
+Share Context: Outlook Mail Context
+Credential: ./credential
+Share Tools: List Messages
+Param: message_id: The ID of the message to list attachments for.
+
+#!${GPTSCRIPT_TOOL_DIR}/bin/gptscript-go-tool listAttachments
+
+---
+Name: Get Attachment
+Description: Get the markdown converted contents of an attachment from a given message.
+Share Context: Outlook Mail Context
+Credential: ./credential
+Share Tools: List Attachments
+Param: message_id: The ID of the message to get the attachment from. Required.
+Param: attachment_id: The ID of the attachment to get. Required.
+
+#!${GPTSCRIPT_TOOL_DIR}/bin/gptscript-go-tool getAttachment
+
+---
 Name: Delete Group Thread
 Description: Delete a group mailbox thread.
 Share Context: Outlook Mail Context
@@ -154,35 +178,6 @@
 Param: limit: (Optional) The maximum number of threads to return. If unset, returns up to 100 threads.
 
 #!${GPTSCRIPT_TOOL_DIR}/bin/gptscript-go-tool listGroupThreads
-=======
-Name: Current Email
-Description: Get the email address of the currently authenticated user.
-Share Context: Outlook Mail Context
-Credential: ./credential
-
-#!${GPTSCRIPT_TOOL_DIR}/bin/gptscript-go-tool getMyEmailAddress
-
----
-Name: List Attachments
-Description: List the attachments of a message.
-Share Context: Outlook Mail Context
-Credential: ./credential
-Share Tools: List Messages
-Param: message_id: The ID of the message to list attachments for.
-
-#!${GPTSCRIPT_TOOL_DIR}/bin/gptscript-go-tool listAttachments
-
----
-Name: Get Attachment
-Description: Get the markdown converted contents of an attachment from a given message.
-Share Context: Outlook Mail Context
-Credential: ./credential
-Share Tools: List Attachments
-Param: message_id: The ID of the message to get the attachment from. Required.
-Param: attachment_id: The ID of the attachment to get. Required.
-
-#!${GPTSCRIPT_TOOL_DIR}/bin/gptscript-go-tool getAttachment
->>>>>>> d796b576
 
 ---
 Name: Outlook Mail Context
