import {getPropertyString} from "./database.js"

function sliceAndMergeContents(contents, maxLength = 2000) {
    let chunks = []
    let tempChunks = contents.split('\n')
    let currentChunk = ""

    for (let chunk of tempChunks) {
        // If adding the current chunk exceeds the limit, push the accumulated chunk
        if ((currentChunk + chunk + '\n').length > maxLength) {
            chunks.push(currentChunk.trim())
            currentChunk = chunk + '\n'
        } else {
            currentChunk += chunk + '\n'
        }
    }

    // Push the remaining chunk
    if (currentChunk.trim().length > 0) {
        chunks.push(currentChunk.trim())
    }

    // Further split any chunk that still exceeds maxLength using `.`
    let finalChunks = []
    for (let chunk of chunks) {
        if (chunk.length > maxLength) {
            let subChunks = chunk.split('.')
            let mergedChunk = ""

            for (let subChunk of subChunks) {
                if ((mergedChunk + subChunk + '.').length > maxLength) {
                    finalChunks.push(mergedChunk.trim())
                    mergedChunk = subChunk + '.'
                } else {
                    mergedChunk += subChunk + '.'
                }
            }

            // Push the remaining part
            if (mergedChunk.trim().length > 0) {
                finalChunks.push(mergedChunk.trim())
            }
        } else {
            finalChunks.push(chunk)
        }
    }

    return finalChunks
}

export async function createPage(client, name, contents, parentPageId) {
    const contentChunks = sliceAndMergeContents(contents)

    const richTexts = contentChunks.map(chunk => ({
        type: "text",
        text: { content: chunk.trim() }
    }))

    // Create the page with sliced chunks as children
    const page = await client.pages.create({
        parent: {
            page_id: parentPageId,
        },
        properties: {
            title: [{ type: "text", text: { content: name } }],
        },
        children: [
            {
                object: "block",
                type: "paragraph",
                paragraph: {
                    rich_text: richTexts,
                },
            },
        ],
    })

    console.log(`Created page with ID: ${page.id}`)
}


<<<<<<< HEAD
export async function appendBlock(client, blockId, contents) {
    const contentChunks = sliceAndMergeContents(contents)

    const richTexts = contentChunks.map(chunk => ({
        type: "text",
        text: { content: chunk.trim() }
    }))

    // Append blocks to the specified block ID
    const response = await client.blocks.children.append({
        block_id: blockId,
        children: [
            {
                object: "block",
                type: "paragraph",
                paragraph: {
                    rich_text: richTexts
                }
            }
        ]
    })

    return response
}

export async function updatePage(client, pageId, contents, mode = "append") {
    if (mode === "overwrite") {
        // delete all existing blocks
        const existingBlocks = await client.blocks.children.list({
            block_id: pageId
        })

        for (const block of existingBlocks.results) {
            await client.blocks.delete({
                block_id: block.id
            })
        }

        console.log(`Cleared all blocks in page with ID: ${pageId}`)
    }

    // Append new content.
    const response = await appendBlock(client, pageId, contents)
    console.log(`Updated page ${pageId} with a new block: ${response.results[0].id}`)
}



=======
>>>>>>> 0f96ea43
export async function printPageProperties(client, id) {
    const page = await client.pages.retrieve({page_id: id})
    console.log("Page Properties:")
    for (const [propertyName, property] of Object.entries(page.properties)) {
        console.log(`${propertyName}: ${await getPropertyString(client, property)}`)
    }
    console.log("")
}

export async function recursivePrintChildBlocks(client, id, indentation = 0) {
    const blocks = await client.blocks.children.list({block_id: id})
    for (let b of blocks.results) {
        // Tables are complicated, so we handle them completely separately
        if (b.type === "table") {
            await printTable(client, b)
            continue
        }

        await printBlock(client, b, indentation)
        if (b.has_children && b.type !== "child_page" && b.type !== "synced_block") {
            await recursivePrintChildBlocks(client, b.id, indentation + 2)
        }
    }
}

async function printBlock(client, b, indentation) {
    let result = ""
    if (indentation > 0) {
        result += " ".repeat(indentation)
    }
    switch (b.type) {
        case "bookmark":
            if (b.bookmark.caption !== null && richTextArrayToString(b.bookmark.caption) !== "") {
                result += `Bookmark: ${b.bookmark.url} (${richTextArrayToString(b.bookmark.caption)})`
            } else {
                result += `Bookmark: ${b.bookmark.url}`
            }
            break
        case "bulleted_list_item":
            result += `- ${richTextArrayToString(b.bulleted_list_item.rich_text)}`
            break
        case "callout":
            result += `> ${richTextArrayToString(b.callout.rich_text)}`
            break
        case "child_database":
            result += `Child Database: ${b.child_database.title}`
            break
        case "child_page":
            result += `Child Page: ${b.child_page.title}`
            break
        case "code":
            if (b.code.language !== null) {
                result += "```" + b.code.language + "\n"
            } else {
                result += "```\n"
            }
            result += richTextArrayToString(b.code.rich_text)
            result += "\n```"
            if (b.code.caption !== null && richTextArrayToString(b.code.caption) !== "") {
                result += `\n(${richTextArrayToString(b.code.caption)})`
            }
            break
        case "database":
            // TODO - test this one out
            //   Is there even a way to get a database block?
            result += `Mentioned Database ID: ${b.database.id}`
            break
        case "date":
            if (b.date.end !== null) {
                result += `${b.date.start} - ${b.date.end}`
            } else {
                result += b.date.start
            }
            break
        case "divider":
            result += "-------------------------------------"
            break
        case "embed":
            result += `Embed: ${b.embed.url}`
            break
        case "equation":
            result += `Equation: ${b.equation.expression}`
            break
        case "file":
            result += fileToString("File", b.file)
            break
        case "heading_1":
            result += `# ${richTextArrayToString(b.heading_1.rich_text)}`
            break
        case "heading_2":
            result += `## ${richTextArrayToString(b.heading_2.rich_text)}`
            break
        case "heading_3":
            result += `### ${richTextArrayToString(b.heading_3.rich_text)}`
            break
        case "image":
            result += fileToString("Image", b.image)
            break
        case "link_preview":
            result += b.link_preview.url
            break
        case "numbered_list_item":
            result += `1. ${richTextArrayToString(b.numbered_list_item.rich_text)}`
            break
        case "page":
            result += `Mentioned Page ID: ${b.page.id}`
            break
        case "paragraph":
            result += richTextArrayToString(b.paragraph.rich_text)
            break
        case "pdf":
            result += fileToString("PDF", b.pdf)
            break
        case "quote":
            result += "\"\"\"\n"
            result += richTextArrayToString(b.quote.rich_text)
            result += "\n\"\"\""
            break
        case "synced_block":
            if (b.synced_block.synced_from !== null) {
                await recursivePrintChildBlocks(client, b.synced_block.synced_from.block_id, indentation)
            }
            break
        case "to_do":
            if (b.to_do.checked) {
                result += `[x] ${richTextArrayToString(b.to_do.rich_text)}`
            } else {
                result += `[ ] ${richTextArrayToString(b.to_do.rich_text)}`
            }
            break
        case "toggle":
            result += `> ${richTextArrayToString(b.toggle.rich_text)}`
            break
        case "user":
            if (b.user.name !== null && b.user.name !== "") {
                result += `Mentioned User: ${b.user.name} (ID: ${b.user.id})`
            } else {
                result += `Mentioned User ID: ${b.user.id}`
            }
            break
        case "video":
            result += fileToString("Video", b.video)
            break
    }
    result = result.replaceAll("\n", "\n" + " ".repeat(indentation))
    console.log(result)
}

export function richTextArrayToString(richTextArray) {
    let result = ""
    for (let r of richTextArray) {
        result += r.plain_text + " "
    }
    return result
}

function fileToString(prefix, file) {
    let result = ""
    if (file.type === "file") {
        result = `${prefix}: ${file.file.url} (expires ${file.file.expiry_time})`
    } else if (file.type === "external") {
        result = `External ${prefix}: ${file.external.url}`
    }
    if (file.caption !== null && richTextArrayToString(file.caption) !== "") {
        result += ` (${richTextArrayToString(file.caption)})`
    }
    return result
}

async function printTable(client, table) {
    const children = await client.blocks.children.list({block_id: table.id})
    if (table.table.has_column_header && children.results.length > 0) {
        printTableRow(children.results[0].table_row, table.table.has_row_header, true)
        for (let i = 1; i < children.results.length; i++) {
            printTableRow(children.results[i].table_row, table.table.has_row_header, false)
        }
    } else {
        for (let r of children.results) {
            printTableRow(r.table_row, table.table.has_row_header, false)
        }
    }
}

function printTableRow(row, boldFirst, boldAll) {
    let result = "|"
    if (boldAll) {
        for (let c of row.cells) {
            result += ` **${richTextArrayToString(c)}** |`
        }
        let len = result.length
        result += "\n|" + "-".repeat(len - 2) + "|"
    } else if (boldFirst && row.cells.length > 0) {
        result += ` **${richTextArrayToString(row.cells[0])}** |`
        for (let i = 1; i < row.cells.length; i++) {
            result += ` ${richTextArrayToString(row.cells[i])} |`
        }
    } else {
        for (let c of row.cells) {
            result += ` ${richTextArrayToString(c)} |`
        }
    }
    console.log(result)
}<|MERGE_RESOLUTION|>--- conflicted
+++ resolved
@@ -79,7 +79,6 @@
 }
 
 
-<<<<<<< HEAD
 export async function appendBlock(client, blockId, contents) {
     const contentChunks = sliceAndMergeContents(contents)
 
@@ -127,9 +126,6 @@
 }
 
 
-
-=======
->>>>>>> 0f96ea43
 export async function printPageProperties(client, id) {
     const page = await client.pages.retrieve({page_id: id})
     console.log("Page Properties:")
