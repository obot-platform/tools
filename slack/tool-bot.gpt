---
Name: Slack Bot
Description: Tools for interacting with Slack as an App
Metadata: bundle: true
<<<<<<< HEAD
Share Tools: Send Direct Message As Bot, List Channels As Bot, Search Channels As Bot, Get Channel History As Bot, Get Channel History By Time As Bot, Get Thread History From Link As Bot, Get Thread History As Bot, Send Message As Bot, Send Message in Thread As Bot, List Users As Bot, Search Users As Bot, Send DM in Thread As Bot, Send Direct Message As Bot, Get Message Link As Bot, Get DM History As Bot, Get DM Thread History As Bot
=======
Share Tools: Send Direct Message As Bot, List Channels As Bot, Search Channels As Bot, Get Channel History As Bot, Get Channel History By Time As Bot, Get Thread History From Link As Bot, Get Thread History As Bot, Send Message As Bot, Send Message in Thread As Bot, List Users As Bot, Search Users As Bot, Send DM in Thread As Bot, Send Direct Message As Bot, Get Message Link As Bot, Get DM History As Bot, Get DM Thread History As Bot, Send Typing Event As Bot, Format Message from ./tool.gpt
>>>>>>> 8047163b

---
Name: List Channels As Bot
Description: List all channels in the Slack workspace as a bot. Returns the name and ID for each channel
Share Context: Slack Context
Tools: github.com/gptscript-ai/datasets/filter
Credential: ./credential/bot.gpt

#!/usr/bin/env node ${GPTSCRIPT_TOOL_DIR}/index.js listChannels

---
Name: Search Channels As Bot
Description: Search for channels in the Slack workspace as a bot
Share Context: Slack Context
Tools: github.com/gptscript-ai/datasets/filter
Credential: ./credential/bot.gpt
Param: query: the search query

#!/usr/bin/env node ${GPTSCRIPT_TOOL_DIR}/index.js searchChannels

---
Name: Get Channel History As Bot
Description: Get the chat history for a channel in the Slack workspace as a bot
Share Context: Slack Context
Tools: github.com/gptscript-ai/datasets/filter
Credential: ./credential/bot.gpt
Share Tools: List Channels As Bot, Search Channels As Bot
Param: channelid: the ID of the channel to get the history for
Param: limit: the number of messages to return - recommend starting with 10 and increasing if necessary

#!/usr/bin/env node ${GPTSCRIPT_TOOL_DIR}/index.js getChannelHistory

---
Name: Get Channel History by Time As Bot
Description: Get the chat history for a channel in the Slack workspace within a specific time range as a bot
Share Context: Slack Context
Tools: github.com/gptscript-ai/datasets/filter
Credential: ./credential/bot.gpt
Share Tools: List Channels As Bot, Search Channels As Bot
Param: channelid: the ID of the channel to get the history for
Param: limit: the maximum number of messages to return - recommend starting with 10 and increasing if necessary
Param: start: the start time in RFC 3339 format
Param: end: the end time in RFC 3339 format

#!/usr/bin/env node ${GPTSCRIPT_TOOL_DIR}/index.js getChannelHistoryByTime

---
Name: Get Thread History From Link As Bot
Description: Get the chat history for a particular thread from a Slack message link as a bot
Share Context: Slack Context
Tools: github.com/gptscript-ai/datasets/filter
Credential: ./credential/bot.gpt
Param: messageLink: the link to the first Slack message in the thread (example "https://team.slack.com/archives/CHANNEL_ID/p1234567890123456")
Param: limit: the number of messages to return

#!/usr/bin/env node ${GPTSCRIPT_TOOL_DIR}/index.js getThreadHistoryFromLink

---
Name: Get Thread History As Bot
Description: Get the chat history for a particular thread as a bot
Share Context: Slack Context
Tools: github.com/gptscript-ai/datasets/filter
Credential: ./credential/bot.gpt
Share Tools: List Channels As Bot, Get Channel History As Bot
Param: channelid: the ID of the channel containing the thread
Param: threadid: the ID of the thread to get the history for
Param: limit: the number of messages to return

#!/usr/bin/env node ${GPTSCRIPT_TOOL_DIR}/index.js getThreadHistory

---
Name: Send Message As Bot
Description: Send a message to a channel in the Slack workspace as a bot
Share Context: Slack Context
Credential: ./credential/bot.gpt
Share Tools: List Channels As Bot, Search Channels As Bot
Param: channelid: the ID of the channel to send the message to
Param: text: the text to send

#!/usr/bin/env node ${GPTSCRIPT_TOOL_DIR}/index.js sendMessage

---
Name: Send Message in Thread As Bot
Description: Send a message in a thread in the Slack workspace as a bot
Share Context: Slack Context
Credential: ./credential/bot.gpt
Share Tools: List Channels As Bot, Search Channels As Bot, Get Channel History As Bot
Param: channelid: the ID of the channel containing the thread
Param: threadid: the ID of the thread to send the message to
Param: text: the text to send

#!/usr/bin/env node ${GPTSCRIPT_TOOL_DIR}/index.js sendMessageInThread

---
Name: List Users As Bot
Description: List all users in the Slack workspace as a bot
Share Context: Slack Context
Tools: github.com/gptscript-ai/datasets/filter
Credential: ./credential/bot.gpt

#!/usr/bin/env node ${GPTSCRIPT_TOOL_DIR}/index.js listUsers

---
Name: Search Users As Bot
Description: Search for users in the Slack workspace as a bot
Share Context: Slack Context
Tools: github.com/gptscript-ai/datasets/filter
Credential: ./credential/bot.gpt
Param: query: the search query

#!/usr/bin/env node ${GPTSCRIPT_TOOL_DIR}/index.js searchUsers

---
Name: Send DM in Thread As Bot
Description: Send a message in a thread in a direct message conversation as a bot
Share Context: Slack Context
Credential: ./credential/bot.gpt
Share Tools: List Users As Bot, Search Users As Bot, Get DM History As Bot
Param: userids: comma-separated list of user IDs for the conversation (example: USER1ID,USER2ID), or just one ID for an individual conversation
Param: threadid: the ID of the thread to send the message to
Param: text: the text to send

#!/usr/bin/env node ${GPTSCRIPT_TOOL_DIR}/index.js sendDMInThread

---
Name: Send Direct Message As Bot
Description: Send a direct message as a bot or an app in the Slack workspace
Credential: ./credential/bot.gpt
Share Tools: List Users As Bot, Search Users As Bot
Param: userids: comma-separated list of user IDs to send the message to for a group message (example: USER1ID,USER2ID), or just one ID for an individual message
Param: text: the text to send

#!/usr/bin/env node ${GPTSCRIPT_TOOL_DIR}/index.js sendDM

---
Name: Get Message Link As Bot
Description: Get the permalink for a message as a bot
Share Context: Slack Context
Credential: ./credential/bot.gpt
Share Tools: List Channels As Bot, Search Channels As Bot
Param: channelid: the ID of the channel containing the message
Param: messageid: the ID of the message

#!/usr/bin/env node ${GPTSCRIPT_TOOL_DIR}/index.js getMessageLink

---
Name: Get DM History As Bot
Description: Get the chat history for a direct message conversation as a bot
Share Context: Slack Context
Tools: github.com/gptscript-ai/datasets/filter
Credential: ./credential/bot.gpt
Share Tools: List Users As Bot, Search Users As Bot
Param: userids: comma-separated list of user IDs for the conversation (example: USER1ID,USER2ID), or just one ID for an individual conversation
Param: limit: the number of messages to return

#!/usr/bin/env node ${GPTSCRIPT_TOOL_DIR}/index.js getDMHistory

---
Name: Get DM Thread History As Bot
Description: Get the chat history for a thread in a direct message conversation as a bot
Share Context: Slack Context
Tools: github.com/gptscript-ai/datasets/filter
Credential: ./credential/bot.gpt
Share Tools: List Users As Bot, Search Users As Bot, Get DM History As Bot
Param: userids: comma-separated list of user IDs for the conversation (example: USER1ID,USER2ID), or just one ID for an individual conversation
Param: threadid: the ID of the thread to get the history for
Param: limit: the number of messages to return

#!/usr/bin/env node ${GPTSCRIPT_TOOL_DIR}/index.js getDMThreadHistory

---
Name: Send Typing Event As Bot
Description: Send a typing event to a channel in the Slack workspace as a bot
Credential: ./credential/bot.gpt
Share Tools: List Channels As Bot, Search Channels As Bot
Param: channelid: the ID of the channel to send the typing event to
Param: threadid: the ID of the thread to send the typing event to
Param: status: the status to set the typing event that shows in the slack thread

#!/usr/bin/env node ${GPTSCRIPT_TOOL_DIR}/index.js sendTypingEvent

---
Name: User Context
Description: Get information about the logged in bot user
Credential: ./credential/bot.gpt

#!/usr/bin/env node ${GPTSCRIPT_TOOL_DIR}/index.js userContext

---
Name: Slack Context
Type: context
Share Tools: User Context

#!sys.echo

## Instructions for using Slack tools

You have access to a set of tools to interact with a Slack workspace as a bot.

Wait to call the User Context tool until the user asks you something about Slack. Always call this tool before calling any other Slack tools.

When mentioning a user in a message you create, use the format <@USERID>, including the angle brackets.
The user ID can be obtained from the List Users or Search Users tool.

Do not provide channel, thread, or message IDs in the output, as these are not helpful for the user.
When you use the search-messages tool, you can use normal Slack search filters. If you filter by user, use the full username, which can be obtained from the search-users or list-users tools.

Display all dates and times in the user's preferred timezone. When the user gives values for dates and times, assume they are in the user's preferred timezone unless otherwise specified by the user.

Use the following guidelines when constructing `query` arguments for the search-messages tool:
- `*` (Wildcard): Matches any number of characters in a term. Example: `dev*` matches "developer", "development", etc.
- `-` (Negation): Excludes a term or modifier by prepending a dash. Example: `-in:#random` excludes results from `#random`, `-update` excludes messages containing "update".
- Boolean Operators: Use `AND`, `OR`, and `NOT` to refine searches.
  Examples:
  - `project AND update` finds messages containing both "project" and "update".
  - `project OR update` finds messages containing either "project" or "update".
  - `project NOT update` finds messages containing "project" but excluding "update".
- Combining multiple modifiers: Separate each modifier and search term with spaces (order does not matter). Example: `update from:@alice in:#general after:2025-01-01 -in:#random`

The following search modifiers can be used in search-messages `query` arguments:
- `after:<date>`: Matches messages sent after the specified date (exclusive, so excludes messages from the given date). Must be in `YYYY-MM-DD` format (no time/timezone). Example: `after:2025-01-01`
- `before:<date>`: Matches messages sent before the specified date (exclusive, so excludes messages from the given date). Example: `before:2025-01-01`
- `with:<user>`: Matches messages from threads/DMs that include the specified user. Example: `with:@bob`
- `from:<user>`: Matches messages sent by the specified user. Example: `from:@alice`
- `in:<channel>`: Matches messages from the specified channel. Example: `in:#general`
- `is:<type>`: Matches messages of the specified type. Valid types are `dm`, `thread`. Example: `is:thread`

## End of instructions for using Slack tools

---
!metadata:*:icon
/admin/assets/slack_icon_small.svg

---
!metadata:*:oauth
slack

---
!metadata:*:supportsOAuthTokenPrompt
true<|MERGE_RESOLUTION|>--- conflicted
+++ resolved
@@ -2,11 +2,7 @@
 Name: Slack Bot
 Description: Tools for interacting with Slack as an App
 Metadata: bundle: true
-<<<<<<< HEAD
-Share Tools: Send Direct Message As Bot, List Channels As Bot, Search Channels As Bot, Get Channel History As Bot, Get Channel History By Time As Bot, Get Thread History From Link As Bot, Get Thread History As Bot, Send Message As Bot, Send Message in Thread As Bot, List Users As Bot, Search Users As Bot, Send DM in Thread As Bot, Send Direct Message As Bot, Get Message Link As Bot, Get DM History As Bot, Get DM Thread History As Bot
-=======
-Share Tools: Send Direct Message As Bot, List Channels As Bot, Search Channels As Bot, Get Channel History As Bot, Get Channel History By Time As Bot, Get Thread History From Link As Bot, Get Thread History As Bot, Send Message As Bot, Send Message in Thread As Bot, List Users As Bot, Search Users As Bot, Send DM in Thread As Bot, Send Direct Message As Bot, Get Message Link As Bot, Get DM History As Bot, Get DM Thread History As Bot, Send Typing Event As Bot, Format Message from ./tool.gpt
->>>>>>> 8047163b
+Share Tools: Send Direct Message As Bot, List Channels As Bot, Search Channels As Bot, Get Channel History As Bot, Get Channel History By Time As Bot, Get Thread History From Link As Bot, Get Thread History As Bot, Send Message As Bot, Send Message in Thread As Bot, List Users As Bot, Search Users As Bot, Send DM in Thread As Bot, Send Direct Message As Bot, Get Message Link As Bot, Get DM History As Bot, Get DM Thread History As Bot, Send Typing Event As Bot
 
 ---
 Name: List Channels As Bot
